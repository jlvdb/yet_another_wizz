--- conflicted
+++ resolved
@@ -143,16 +143,12 @@
     @property
     def has_patch_ids(self) -> bool:
         """Whether this data source provides patch IDs."""
-<<<<<<< HEAD
-        return self._data_attrs.has_patch_ids
-    
+        return self._chunk_info.has_patch_ids
+
     @property
     def has_kappa(self) -> bool:
         """Whether this data source provides kappa (or any scalar values)."""
-        return self._data_attrs.has_kappa
-=======
-        return self._chunk_info.has_patch_ids
->>>>>>> 60153b42
+        return self._chunk_info.has_kappa
 
     def copy_chunk_info(self) -> DataChunkInfo:
         """Copy the data attribute information."""

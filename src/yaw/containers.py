--- conflicted
+++ resolved
@@ -211,15 +211,8 @@
     def __init__(
         self,
         binning: Binning,
-<<<<<<< HEAD
-        data: Sequence,
-        samples: Sequence,
-=======
         data: ArrayLike,
         samples: ArrayLike,
-        *,
-        method: Tmethod,
->>>>>>> d7a9f009
     ) -> None:
         self.binning = binning
 
@@ -553,14 +546,7 @@
         cross_est: str | None = None,
         ref_est: str | None = None,
         unk_est: str | None = None,
-<<<<<<< HEAD
-    ):
-=======
-        config: ResamplingConfig | None = None,
     ) -> RedshiftData:
-        config = config or ResamplingConfig()
-
->>>>>>> d7a9f009
         if ref_corr is not None:
             cross_corr.is_compatible(ref_corr, require=True)
         if unk_corr is not None:

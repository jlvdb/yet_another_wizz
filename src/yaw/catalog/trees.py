"""
Implements the pair counting routines based on binary search trees (scipy
KDTrees).

Pairs are counted using the dual-tree algorithm for optimal efficiency. The
trees store angular coordinats internally as 3-dim Euclidean coordinates
projected on the unit-sphere.

Finally, implements a wrapper class for constructing trees from a patch of
catalog data, optionally binning the data by redshifts. The tree(s) are stored
as pickle file in the patch's cache directory.
"""

from __future__ import annotations

import pickle
from collections.abc import Iterable
from itertools import repeat
from typing import TYPE_CHECKING

import numpy as np
from scipy.spatial import KDTree

from yaw.binning import Binning
from yaw.coordinates import AngularDistances
from yaw.datachunk import DataChunk
from yaw.options import Closed
from yaw.utils import groupby

if TYPE_CHECKING:
    from collections.abc import Iterator
    from pathlib import Path

    from numpy.typing import NDArray

    from yaw.catalog.patch import Patch
    from yaw.coordinates import AngularCoordinates

__all__ = [
    "AngularTree",
    "BinnedTrees",
]


def parse_ang_limits(ang_min: NDArray, ang_max: NDArray) -> NDArray[np.float64]:
    """
    Take a set of lower and upper angular limits and put them into a 2-dim
    array.

    Checks that input array are 1-dim with same length, checks that lower values
    are smaller than upper values and are in range :math:`[0.0, \\pi]`.

    Args:
        ang_min:
            Array of lower angular limits in radian.
        ang_max:
            Array of upper angular limits in radian.

    Returns:
        Single array of pairs of lower and upper angular limits in radian.

    Raises:
        ValueError:
            If any of the checks fail.
    """
    ang_min = np.atleast_1d(ang_min).astype(np.float64)
    ang_max = np.atleast_1d(ang_max).astype(np.float64)

    if ang_min.ndim != 1 or ang_max.ndim != 1:
        raise ValueError("'ang_min' and 'ang_max' must be 1-dim")
    if len(ang_min) != len(ang_max):
        raise ValueError("length of 'ang_min' and 'ang_max' does not match")

    if np.any(ang_min >= ang_max):
        raise ValueError("'ang_min' < 'ang_max' not satisfied")
    ang_range = np.column_stack((ang_min, ang_max))
    if np.any(ang_range < 0.0) or np.any(ang_range > np.pi):
        raise ValueError("'ang_min' and 'ang_max' not in range [0.0, pi]")

    return ang_range


def get_ang_bins(
    ang_range: NDArray, weight_scale: float | None, weight_res: int
) -> NDArray:
    """
    Compute an array of angular bin edges, factoring in the angular limits and
    optional finer binning required for computing angular weights.

    Converts the pairs of angular limits into a flat array and optionally
    intersperses extra logarithmically-spaced bin edges needed to compute
    angular weights.

    Args:
        ang_range:
            Single array of pairs of lower and upper angular limits in radian.
        weight_scale:
            If not ``None``, add the bins for angular weights.
        weight_res:
            The number of logarithmic bins for angular weights if
            ``weight_scale`` is provided.

    Returns:
        Array of bin edges used for pair counting.
    """
    log_range = np.log10(ang_range)

    if weight_scale is not None:
        log_bins = np.linspace(log_range.min(), log_range.max(), weight_res + 1)
        # ensure that all ang_min/max scales are included in the bins
        log_bins = np.concatenate([log_bins, log_range.flatten()])

    else:
        log_bins = log_range.flatten()

    return 10.0 ** np.sort(np.unique(log_bins))


def logarithmic_mid(edges: NDArray) -> NDArray:
    """Compute the logarithm centers of a set of bin edges."""
    log_edges = np.log10(edges)
    log_mids = (log_edges[:-1] + log_edges[1:]) / 2.0
    return 10.0**log_mids


def dispatch_counts(counts: NDArray, cumulative: bool) -> NDArray:
    """Extract counts per angular bin from pair counting function."""
    if cumulative:
        return np.diff(counts)
    return counts[1:]  # discard counts within [0, ang_min)


def get_counts_for_limits(
    counts: NDArray, ang_bins: NDArray, ang_limits: NDArray
) -> NDArray:
    """
    Compute the pair counts measured on an arbitrary angular binning for a set
    of lower and upper limits.

    Sums pair counts of bins that overlap with each of the angular limits.

    Args:
        counts:
            The pair counts in angular bins.
        ang_bins:
            The bin edges in radian used to count the pairs.
        ang_limits:
            Single array of pairs of lower and upper angular limits in radian.

    Returns:
        Array with pair counts, one entry for each set of scale limits.
    """
    final_counts = np.empty(len(ang_limits), dtype=counts.dtype)
    for i, (ang_min, ang_max) in enumerate(ang_limits):
        idx_min = np.argmin(np.abs(ang_bins - ang_min))
        idx_max = np.argmin(np.abs(ang_bins - ang_max))
        final_counts[i] = counts[idx_min:idx_max].sum()

    return final_counts


class AngularTree:
    """
    A binary search tree for angular coordinates.

    For performance reasons, data is projected internally onto the unit sphere
    and angular distances are computed as the corresponding chord distance
    between points.

    To construct a dummy-tree without any data, use the special :meth:`empty`
    constructor.

    Args:
        coords:
            Angular coordinates of points from which the tree is build, must be
            an instance of :obj:`~yaw.AngularCoordinates`.
        weights:
            Optional array of weights for each point.
        kappa:
            Optional array of kappa (or other scalar values) for each point.

    Keyword Args:
        leafsize:
            The number of points stored in the leaf nodes of the tree.

    Attributes:
        num_records:
            The number of data points stored in this tree.
        weights:
            The array of weights for the datapoints, default on 1.0.
        kappa:
            The array of kappa for the datapoints, if not supplied it is None.
        sum_weights:
            The sum of weights stored in the tree, defaults to number of points
            if no weights are provided.
        total_kappa:
            The total weighted kappa value of points stored in the tree; used for mean subtraction.
        tree:
            The underlying :obj:`scipy.spatial.KDTree`, may be ``None`` if the
            tree does not contain any data.
    """

<<<<<<< HEAD
    __slots__ = (
        "num_records",
        "weights",
        "sum_weights",
        "tree",
        "kappa",
        "total_kappa",
    )
=======
    __slots__ = ("num_records", "weights", "sum_weights", "tree")
    tree: KDTree | None
>>>>>>> e7972b2a

    def __init__(
        self,
        coords: AngularCoordinates,
        weights: NDArray | None = None,
        kappa: NDArray | None = None,
        *,
        leafsize: int = 16,
    ) -> None:
        self.num_records = len(coords)

        if weights is None:
            self.weights = None
            self.sum_weights = float(self.num_records)

        elif len(weights) != self.num_records:
            raise ValueError("shape of 'coords' and 'weights' does not match")

        else:
            self.weights = np.asarray(weights).astype(np.float64, copy=False)
            self.sum_weights = float(self.weights.sum())

        if kappa is None:
            self.kappa = None
            self.total_kappa = 0
        else:
            self.kappa = np.asarray(kappa).astype(np.float64, copy=False)
            if weights is None:
                self.total_kappa = float((self.kappa).sum())
            else:
                self.total_kappa = float((self.kappa * self.weights).sum())

        self.tree = KDTree(coords.to_3d(), leafsize=leafsize, copy_data=True)

    @classmethod
    def empty(cls, *, has_weights: bool) -> AngularTree:
        """Special constructor for a tree that does not contain data."""
        new = cls.__new__(cls)
        new.num_records = 0
        new.weights = np.empty(0) if has_weights else None
        new.sum_weights = 0.0
        new.tree = None
        return new

    def __repr__(self) -> str:
        return f"{type(self).__name__}(num_records={self.num_records})"

    @property
    def data(self) -> NDArray:
        """Accessor for internally stored data in Euclidean coordinates."""
        if self.tree is None:
            return np.empty((0, 3))
        return self.tree.data

    def count(
        self,
        other: AngularTree,
        ang_min: NDArray,
        ang_max: NDArray,
        *,
        weight_scale: float | None = None,
        weight_res: int = 50,
        mode: str = "nn",
    ) -> NDArray[np.float64]:
        """
        Count the nubmer of neighbours with another tree.

        Args:
            other:
                The second tree, pairs are counted between combinations of
                points from both trees.
            ang_min:
                Array of lower angular limits in radian.
            ang_max:
                Array of upper angular limits in radian.

        Keyword Args:
            weight_scale:
                The power-law weight to apply to pair counts, i.e. scaling pair
                counts by the angular separation to the power of this value.
            weight_res:
                The number of angular bins to use to approximate the weighting
                by separation.
            mode:
                The mode for which the count is computed. mode="nn" means the counts
                will be the sum of weights; mode="kn" or "nk" means the counts will be weights
                for one tree, weights * kappa for the other. mode="kk" means both trees will
                use kappa * weights.

        Returns:
            Pair counts between pairs of lower and upper angular limits.
        """
        ang_limits = parse_ang_limits(ang_min, ang_max)
        ang_bins = get_ang_bins(ang_limits, weight_scale, weight_res)
        cumulative = len(ang_bins) < 8  # approx. turnover in processing speed

<<<<<<< HEAD
        # determine the weights that goes into the counts:
        if mode == "nn":
            count_weights = (self.weights, other.weights)
        elif mode == "nk":
            if other.kappa is not None:
                if other.weights is None:
                    count_weights = (self.weights, other.kappa)
                else:
                    count_weights = (self.weights, other.weights * other.kappa)
            else:
                raise ValueError("No kappa for the second tree.")
        elif mode == "kn":
            if self.kappa is not None:
                if self.weights is None:
                    count_weights = (self.kappa, other.weights)
                else:
                    count_weights = (self.weights * self.kappa, other.weights)
            else:
                raise ValueError("No kappa for the first tree.")
        elif mode == "kk":
            if (other.kappa is not None) and (self.kappa is not None):
                if self.weights is None:
                    if other.weights is None:
                        count_weights = (self.kappa, other.kappa)
                    else:
                        count_weights = (self.kappa, other.weights * other.kappa)
                else:
                    if other.weights is None:
                        count_weights = (self.weights * self.kappa, other.kappa)
                    else:
                        count_weights = (
                            self.weights * self.kappa,
                            other.weights * other.kappa,
                        )
            else:
                raise ValueError("No kappa for both trees.")
=======
        if self.tree is None or other.tree is None:
            return np.zeros(len(ang_limits))
>>>>>>> e7972b2a

        try:
            counts = self.tree.count_neighbors(
                other.tree,
                r=AngularDistances(ang_bins).to_3d(),
                weights=count_weights,
                cumulative=cumulative,
            ).astype(np.float64)
        except IndexError:
            counts = np.zeros_like(ang_bins)  # empty tree and weights array
        counts = dispatch_counts(counts, cumulative)

        if weight_scale is not None:
            ang_weights = logarithmic_mid(ang_bins) ** weight_scale
            counts *= ang_weights / ang_weights.sum()

        return get_counts_for_limits(counts, ang_bins, ang_limits)


def build_trees(
    patch: Patch,
    binning: Binning | None,
    *,
    leafsize: int,
) -> AngularTree | tuple[AngularTree, ...]:
    """
    Build a (set of) trees from the data of a patch.

    Multiple trees are constructed if a redshift binning is provided, one tree
    per bin. This requires that the patch has redshift data.

    Args:
        patch:
            The catalog patch from which the tree(s) are constructed.
        binning:
            The redshift :obj:`~yaw.Binning` to apply when building the tree(s),
            otherwise ``None``.

    Keyword Args:
        leafsize:
            The number of points stored in the leaf nodes of the tree.

    Returns:
        A single tree :obj:`~yaw.catalog.trees.AngularTree` if no binning is
        provided, otherwise a tuple of trees, one for each redshift bin.

    Raises:
        ValueError:
            If bin edges are provided but patch has not redshifts attached.
    """
    if binning is not None and not patch.has_redshifts:
        raise ValueError("patch has no 'redshifts' attached")
    chunk = patch.load_data()

    if binning is None:
        coords = DataChunk.get_coords(chunk)
        weights = DataChunk.getattr(chunk, "weights", None)
        kappa = DataChunk.getattr(chunk, "kappa", None)
        trees = AngularTree(coords, weights, kappa, leafsize=leafsize)

    else:
        redshifts = DataChunk.getattr(chunk, "redshifts", None)
        bin_idx = np.digitize(
            redshifts, binning.edges, right=(binning.closed == Closed.right)
        )

        trees = {}
        for i, bin_array in groupby(bin_idx, chunk):
            if 0 < i <= len(binning):
                coords = DataChunk.get_coords(bin_array)
                weights = DataChunk.getattr(bin_array, "weights", None)
<<<<<<< HEAD
                kappa = DataChunk.getattr(bin_array, "kappa", None)
                tree = AngularTree(
                    coords, weights=weights, kappa=kappa, leafsize=leafsize
                )
                trees.append(tree)
=======
                trees[i] = AngularTree(coords, weights=weights, leafsize=leafsize)

        # fill in dummy trees for bins that contain no data
        empty_tree = AngularTree.empty(has_weights=weights is not None)
        trees = tuple(trees.get(i + 1, empty_tree) for i in range(len(binning)))
>>>>>>> e7972b2a

    return trees


class BinnedTrees(Iterable[AngularTree]):
    """
    Container for a single or multiple :obj:`AngularTree` s cached on disk.

    Constructs a binary search tree for a set of redshift bins, or a single tree
    if no binning is provided. The trees are constructed using the :meth:`build``
    method from a :obj:`~yaw.catalog.patch.Patch` and stored as pickle file
    within its cache directory. Additionally stores the bin edges in a separate
    file which allows skipping rebuilding trees if the binning did not change.

    The tree adds the following two files to the patches cache directory::

        [cache_path]/
            ├╴ ...
            ├╴ binning
            └╴ trees.pkl

    .. Note::
        To simplify passing trees between parallel workers, the trees are not
        held in memory but instead loaded lazily when accessed.

        The object can be iterated, which yields the individual trees. If no
        binning is used, yields repeatedly yields the same, single tree.

    Args:
        patch:
            Restore previously created tree(s) from a given patch.

    Raises:
        FileNotFoundError:
            If no trees have been built previously.
    """

    __slots__ = ("_patch", "binning")

    binning: NDArray | None
    """The optional bin edges used to bin the patch data in redshift before
    building trees."""

    def __init__(self, patch: Patch) -> None:
        self._patch = patch
        if not self.binning_file.exists():
            raise FileNotFoundError(f"no trees found for patch at '{self.cache_path}'")

        with self.binning_file.open(mode="rb") as f:
            closed_left = int.from_bytes(f.read(1), byteorder="big")
            closed = Closed.left if bool(closed_left) else Closed.right
            edges = np.fromfile(f)
        self.binning = None if len(edges) == 0 else Binning(edges, closed=closed)

    @classmethod
    def build(
        cls,
        patch: Patch,
        binning: Binning | None,
        *,
        leafsize: int = 16,
        force: bool = False,
    ) -> BinnedTrees:
        """
        Rebuild the trees from a given patch.

        If a binning is provided, bins the patch data into bins of redshift and
        builds one tree per bin. If there are existing trees cached, the trees
        are only rebuild if the binning is not identical or building is forced.

        Args:
            patch:
                Patch which provides the input data and the cache directory.
            binning:
                The redshift :obj:`~yaw.Binning` to apply when building the
                tree(s), otherwise ``None``.

        Keyword Args:
            leafsize:
                The number of points stored in the leaf nodes of the tree.
            force:
                Whether to force rebuilding the trees even if trees with the
                same binning exist in the cache (not done by default).

        Returns:
            The new binned tree instance.

        Raises:
            ValueError:
                If bin edges are provided but patch has not redshifts attached.
        """
        try:
            assert not force
            new = cls(patch)  # trees exists, load the associated binning
            assert new.binning_equal(binning)

        except (AssertionError, FileNotFoundError):
            new = cls.__new__(cls)
            new._patch = patch
            new.binning = binning

            with new.trees_file.open(mode="wb") as f:
                trees = build_trees(patch, binning, leafsize=leafsize)
                pickle.dump(trees, f)

            if binning is None:
                edges = np.empty(0)  # zero bytes in binary representation
                closed_left = True  # does not matter here
            else:
                edges = binning.edges
                closed_left = binning.closed == Closed.left

            with new.binning_file.open(mode="wb") as f:
                byte = int(closed_left).to_bytes(1, byteorder="big")
                f.write(byte)
                edges.tofile(f)

        return new

    def __repr__(self) -> str:
        return f"{type(self).__name__}(binning={self.binning}) @ {self.cache_path}"

    @property
    def cache_path(self) -> Path:
        """The cache patch, indentical to the underlying patch."""
        return self._patch.cache_path

    @property
    def binning_file(self) -> Path:
        """Path to the file that stores the redshift binning as binary data."""
        return self.cache_path / "binning"

    @property
    def trees_file(self) -> Path:
        """Path to the pickled binary trees."""
        return self.cache_path / "trees.pkl"

    @property
    def num_bins(self) -> int | None:
        """Number of redshift bins used for the trees or ``None``."""
        try:
            return len(self.binning)
        except TypeError:
            return None

    def is_binned(self) -> bool:
        """Whether tree(s) are binned (multiple) or not (single tree)."""
        return self.binning is not None

    def binning_equal(self, binning: NDArray | None) -> bool:
        """Compare if another binning is identical to the current one stored
        internally."""
        if self.binning is None and binning is None:
            return True

        elif self.binning == binning:
            return True

        return False

    @property
    def trees(self) -> AngularTree | tuple[AngularTree, ...]:
        """
        Load and obtain the pickled, cached binary trees.

        Returns:
            A single :obj:`AngularTree` if no redshift binning was used, a tuple
            of trees otherwise.
        """
        with self.trees_file.open(mode="rb") as f:
            return pickle.load(f)

    def __iter__(self) -> Iterator[AngularTree]:
        yield from (self.trees if self.is_binned() else repeat(self.trees))<|MERGE_RESOLUTION|>--- conflicted
+++ resolved
@@ -200,7 +200,6 @@
             tree does not contain any data.
     """
 
-<<<<<<< HEAD
     __slots__ = (
         "num_records",
         "weights",
@@ -209,10 +208,7 @@
         "kappa",
         "total_kappa",
     )
-=======
-    __slots__ = ("num_records", "weights", "sum_weights", "tree")
     tree: KDTree | None
->>>>>>> e7972b2a
 
     def __init__(
         self,
@@ -248,12 +244,14 @@
         self.tree = KDTree(coords.to_3d(), leafsize=leafsize, copy_data=True)
 
     @classmethod
-    def empty(cls, *, has_weights: bool) -> AngularTree:
+    def empty(cls, *, has_weights: bool, has_kappa: bool) -> AngularTree:
         """Special constructor for a tree that does not contain data."""
         new = cls.__new__(cls)
         new.num_records = 0
         new.weights = np.empty(0) if has_weights else None
         new.sum_weights = 0.0
+        new.kappa = np.empty(0) if has_kappa else None
+        new.total_kappa = 0.0
         new.tree = None
         return new
 
@@ -309,7 +307,9 @@
         ang_bins = get_ang_bins(ang_limits, weight_scale, weight_res)
         cumulative = len(ang_bins) < 8  # approx. turnover in processing speed
 
-<<<<<<< HEAD
+        if self.tree is None or other.tree is None:
+            return np.zeros(len(ang_limits))
+
         # determine the weights that goes into the counts:
         if mode == "nn":
             count_weights = (self.weights, other.weights)
@@ -346,10 +346,6 @@
                         )
             else:
                 raise ValueError("No kappa for both trees.")
-=======
-        if self.tree is None or other.tree is None:
-            return np.zeros(len(ang_limits))
->>>>>>> e7972b2a
 
         try:
             counts = self.tree.count_neighbors(
@@ -421,19 +417,17 @@
             if 0 < i <= len(binning):
                 coords = DataChunk.get_coords(bin_array)
                 weights = DataChunk.getattr(bin_array, "weights", None)
-<<<<<<< HEAD
                 kappa = DataChunk.getattr(bin_array, "kappa", None)
-                tree = AngularTree(
+                trees[i] = AngularTree(
                     coords, weights=weights, kappa=kappa, leafsize=leafsize
                 )
-                trees.append(tree)
-=======
-                trees[i] = AngularTree(coords, weights=weights, leafsize=leafsize)
 
         # fill in dummy trees for bins that contain no data
-        empty_tree = AngularTree.empty(has_weights=weights is not None)
+        empty_tree = AngularTree.empty(
+            has_weights=weights is not None,
+            has_kappa=kappa is not None,
+        )
         trees = tuple(trees.get(i + 1, empty_tree) for i in range(len(binning)))
->>>>>>> e7972b2a
 
     return trees
 

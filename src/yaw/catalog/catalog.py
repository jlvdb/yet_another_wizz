--- conflicted
+++ resolved
@@ -18,14 +18,9 @@
 from pandas import DataFrame
 from scipy.cluster import vq
 
-<<<<<<< HEAD
-from yaw.catalog.patch import DataChunk, Patch, PatchWriter
-from yaw.catalog.readers import BaseReader, MemoryReader, new_filereader
-=======
 from yaw.catalog.patch import BinnedTrees, Patch, PatchWriter
 from yaw.catalog.readers import BaseReader, MemoryReader, get_filereader
 from yaw.catalog.utils import DataChunk, Tclosed
->>>>>>> c3b90870
 from yaw.coordinates import Coordinates, Coords3D, CoordsSky, DistsSky
 
 __all__ = [
@@ -96,11 +91,7 @@
 
 
 def compute_patch_ids(chunk: DataChunk, patch_centers: CoordsSky) -> NDArray[np.int32]:
-<<<<<<< HEAD
-    patches, _ = vq.vq(chunk.coords.to_3d().data, patch_centers.to_3d().data)
-=======
     patches, _ = vq.vq(chunk.coords.to_3d(), patch_centers.to_3d())
->>>>>>> c3b90870
     return patches.astype(np.int32, copy=False)
 
 

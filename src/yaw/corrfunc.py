from __future__ import annotations

import warnings
from abc import ABC, abstractmethod
from typing import TYPE_CHECKING, Any, TypeVar

import h5py
import numpy as np

from yaw.abc import BinwiseData, HdfSerializable, PatchwiseData, Serialisable
from yaw.containers import Binning, CorrData, write_version_tag
from yaw.paircounts import NormalisedCounts

if TYPE_CHECKING:
    from numpy.typing import NDArray

__all__ = [
    "CorrFunc",
]

Tcorrfunc = TypeVar("Tcorrfunc", bound="CorrFunc")


class EstimatorError(Exception):
    pass


class Cts(ABC):
    """Base class to symbolically represent pair counts."""

    @property
    @abstractmethod
    def _hash(self) -> int:
        """Used for comparison.

        Equivalent pair counts types should have the same hash value, see
        :obj:`CtsMix`."""
        pass

    @property
    @abstractmethod
    def _str(self) -> str:
        pass

    def __repr__(self) -> str:
        return f"<{self.__class__.__name__}>"

    def __str__(self) -> str:
        return self._str

    def __hash__(self) -> int:
        return self._hash

    def __eq__(self, other: object) -> bool:
        if isinstance(other, Cts):
            var1 = set(self._str.split("_"))
            var2 = set(other._str.split("_"))
            return not var1.isdisjoint(var2)
        return NotImplemented


class CtsDD(Cts):
    """Symbolic representation of data-data paircounts."""

    _str = "dd"
    _hash = 1


class CtsDR(Cts):
    """Symbolic representation of data-random paircounts."""

    _str = "dr"
    _hash = 2


class CtsRD(Cts):
    """Symbolic representation of random-data paircounts."""

    _str = "rd"
    _hash = 2


class CtsMix(Cts):
    """Symbolic representation of either data-random or random-data paircounts.

    >>> CtsDR() == CtsMix()
    True
    >>> CtsRD() == CtsMix()
    True
    """

    _str = "dr_rd"
    _hash = 2


class CtsRR(Cts):
    """Symbolic representation of random-random paircounts."""

    _str = "rr"
    _hash = 3


def cts_from_code(code: str) -> Cts:
    """Instantiate the correct :obj:`Cts` subclass from a string.

    Valid options are ``dd``, ``dr``, ``rd``, ``rr``, e.g.:

    >>> cts_from_code("dr")
    <CtsDR>
    """
    codes = dict(dd=CtsDD, dr=CtsDR, rd=CtsRD, rr=CtsRR)
    if code not in codes:
        raise ValueError(f"unknown pair counts '{code}'")
    return codes[code]()


class CorrelationEstimator(ABC):
    name: str
    """Full name of the estimator."""
    short: str
    """Get a short form representation of the estimator name."""
    requires: list[Cts]
    """Get a symbolic list of pair counts required to evaluate the estimator.
    """
    optional: list[Cts]
    """Get a symbolic list of optional pair counts that may be used to evaluate
    the estimator.
    """

    variants: list[CorrelationEstimator] = []
    """List of all implemented correlation estimators classes."""

    def __init_subclass__(cls, **kwargs):
        """Add all subclusses to the :obj:`variants` attribute list."""
        super().__init_subclass__(**kwargs)
        cls.variants.append(cls)

    @classmethod
    def _warn_enum_zero(cls, counts: NDArray):
        """Raise a warning if any value in the expression enumerator is zero"""
        if np.any(counts == 0.0):
            warnings.warn(f"estimator {cls.short} encontered zeros in enumerator")

    @classmethod
    @abstractmethod
    def eval(
        cls, *, dd: NDArray, dr: NDArray, rr: NDArray, rd: NDArray | None = None
    ) -> NDArray:
        """Method that implements the estimator.

        Should call :meth:`_warn_enum_zero` to raise warnings on zero-division.
        """
        pass


class PeeblesHauser(CorrelationEstimator):
    """Implementation of the Peebles-Hauser correlation estimator
    :math:`\\frac{DD}{RR} - 1`.
    """

    name = "PeeblesHauser"
    short = "PH"
    requires = [CtsDD(), CtsRR()]
    optional = []

    @classmethod
    def eval(cls, *, dd: NDArray, rr: NDArray, **kwargs) -> NDArray:
        """Evaluate the estimator with the given pair counts.

        Args:
            dd (:obj:`NDArray`):
                Data-data pair counts (normalised).
            rr (:obj:`NDArray`):
                Random-random pair counts (normalised).

        Returns:
            :obj:`NDArray`
        """
        cls._warn_enum_zero(rr)
        return dd / rr - 1.0


class DavisPeebles(CorrelationEstimator):
    """Implementation of the Davis-Peebles correlation estimator
    :math:`\\frac{DD}{DR} - 1`.

    .. Note::
        Accepts both :math:`DR` and :math:`RD` for the denominator.
    """

    name = "DavisPeebles"
    short = "DP"
    requires = [CtsDD(), CtsMix()]
    optional = []

    @classmethod
    def eval(cls, *, dd: NDArray, dr_rd: NDArray, **kwargs) -> NDArray:
        """Evaluate the estimator with the given pair counts.

        Args:
            dd (:obj:`NDArray`):
                Data-data pair counts (normalised).
            dr_rd (:obj:`NDArray`):
                Either data-random or random-data pair counts (normalised).

        Returns:
            :obj:`NDArray`
        """
        cls._warn_enum_zero(dr_rd)
        return dd / dr_rd - 1.0


class Hamilton(CorrelationEstimator):
    """Implementation of the Hamilton correlation estimator
    :math:`\\frac{DD \\times RR}{DR \\times RD} - 1`.
    """

    name = "Hamilton"
    short = "HM"
    requires = [CtsDD(), CtsDR(), CtsRR()]
    optional = [CtsRD()]

    @classmethod
    def eval(
        cls, *, dd: NDArray, dr: NDArray, rr: NDArray, rd: NDArray | None = None
    ) -> NDArray:
        """Evaluate the estimator with the given pair counts.

        Args:
            dd (:obj:`NDArray`):
                Data-data pair counts (normalised).
            dr (:obj:`NDArray`):
                Data-random pair counts (normalised).
            rd (:obj:`NDArray`, optional):
                Random-data pair counts (normalised). If not provided, use
                ``dr`` instead.
            rr (:obj:`NDArray`):
                Random-random pair counts (normalised).

        Returns:
            :obj:`NDArray`
        """
        rd = dr if rd is None else rd
        enum = dr * rd
        cls._warn_enum_zero(enum)
        return (dd * rr) / enum - 1.0


class LandySzalay(CorrelationEstimator):
    """Implementation of the Landy-Szalay correlation estimator
    :math:`\\frac{DD - (DR + RD)}{RR} + 1`.
    """

    name = "LandySzalay"
    short = "LS"
    requires = [CtsDD(), CtsDR(), CtsRR()]
    optional = [CtsRD()]

    @classmethod
    def eval(
        cls, *, dd: NDArray, dr: NDArray, rr: NDArray, rd: NDArray | None = None
    ) -> NDArray:
        """Evaluate the estimator with the given pair counts.

        Args:
            dd (:obj:`NDArray`):
                Data-data pair counts (normalised).
            dr (:obj:`NDArray`):
                Data-random pair counts (normalised).
            rd (:obj:`NDArray`, optional):
                Random-data pair counts (normalised). If not provided, use
                ``dr`` instead.
            rr (:obj:`NDArray`):
                Random-random pair counts (normalised).

        Returns:
            :obj:`NDArray`
        """
        rd = dr if rd is None else rd
        cls._warn_enum_zero(rr)
        return (dd - (dr + rd) + rr) / rr


class CorrFunc(BinwiseData, PatchwiseData, Serialisable, HdfSerializable):
    __slots__ = ("dd", "dr", "rd", "rr")

    def __init__(
        self,
        dd: NormalisedCounts,
        dr: NormalisedCounts | None = None,
        rd: NormalisedCounts | None = None,
        rr: NormalisedCounts | None = None,
    ) -> None:
        if dr is None and rd is None and rr is None:
            raise ValueError("either 'dr', 'rd' or 'rr' is required")

        self.dd = dd
        for kind, counts in zip(("dr", "rd", "rr"), (dr, rd, rr)):
            if counts is not None:
                try:
                    dd.is_compatible(counts, require=True)
                except ValueError as err:
                    msg = f"pair counts '{kind}' and 'dd' are not compatible"
                    raise ValueError(msg) from err
            setattr(self, kind, counts)

    @property
    def binning(self) -> Binning:
        return self.dd.binning

    @property
    def auto(self) -> bool:
        return self.dd.auto

    @classmethod
    def from_hdf(cls, source: h5py.Group) -> CorrFunc:
        def _try_load(root: h5py.Group, name: str) -> NormalisedCounts | None:
            if name in root:
                return NormalisedCounts.from_hdf(root[name])

        # ignore "version" since this method did not change from legacy
        names = ("data_data", "data_random", "random_data", "random_random")
        kwargs = {
            kind: _try_load(source, name)
            for kind, name in zip(("dd", "dr", "rd", "rr"), names)
        }
        return cls.from_dict(kwargs)

    def to_hdf(self, dest: h5py.Group) -> None:
        write_version_tag(dest)

        names = ("data_data", "data_random", "random_data", "random_random")
        counts = (self.dd, self.dr, self.rd, self.rr)
        for name, count in zip(names, counts):
            if count is not None:
                group = dest.create_group(name)
                count.to_hdf(group)

    def to_dict(self) -> dict[str, NormalisedCounts]:
        attrs = ("dd", "dr", "rd", "rr")
        return {attr: counts for attr in attrs if (counts := getattr(self, attr))}

    @property
    def num_patches(self) -> int:
        return self.dd.num_patches

    def __eq__(self, other: Any) -> bool:
        if not isinstance(other, self.__class__):
            return NotImplemented

        for kind in set(self.to_dict()) | set(other.to_dict()):
            if getattr(self, kind) != getattr(other, kind):
                return False

        return True

    def __add__(self, other: Any) -> CorrFunc:
        if not isinstance(other, self.__class__):
            return NotImplemented

        self.is_compatible(other)
        kwargs = {
            attr: counts + getattr(other, attr)
            for attr, counts in self.to_dict().items()
        }
        return type(self).from_dict(kwargs)

    def __mul__(self, other: Any) -> CorrFunc:
        if not np.isscalar(other) or isinstance(other, (bool, np.bool_)):
            return NotImplemented

        kwargs = {attr: counts * other for attr, counts in self.to_dict().items()}
        return type(self).from_dict(kwargs)

    def _make_bin_slice(self, item: int | slice) -> CorrFunc:
        kwargs = {attr: counts.bins[item] for attr, counts in self.to_dict().items()}
        return type(self).from_dict(kwargs)

    def _make_patch_slice(self, item: int | slice) -> CorrFunc:
        kwargs = {attr: counts.patches[item] for attr, counts in self.to_dict().items()}
        return type(self).from_dict(kwargs)

    def is_compatible(self, other: CorrFunc, *, require: bool = False) -> bool:
        if not isinstance(other, type(self)):
            if not require:
                return False
            raise TypeError(f"{type(other)} is not compatible with {type(self)}")

        return self.dd.is_compatible(other.dd, require=require)

    @property
    def estimators(self) -> dict[str, CorrelationEstimator]:
        """TODO: revise"""
        available = {cts_from_code(attr) for attr in self.to_dict()}

        estimators = {}
        for estimator in CorrelationEstimator.variants:
            if set(estimator.requires) <= available:
                estimators[estimator.short] = estimator
        return estimators

    def _check_and_select_estimator(
        self, estimator: str | None = None
    ) -> type[CorrelationEstimator]:
        """TODO: revise"""
        options = self.estimators
        if estimator is None:
            for shortname in ["LS", "DP", "PH"]:  # preferred hierarchy
                if shortname in options:
                    estimator = shortname
                    break
        estimator = estimator.upper()
        if estimator not in options:
            try:
                index = [e.short for e in CorrelationEstimator.variants].index(
                    estimator
                )
                est_class = CorrelationEstimator.variants[index]
            except ValueError as e:
                raise ValueError(f"invalid estimator '{estimator}'") from e
            # determine which pair counts are missing
            available_counts = {cts_from_code(name) for name in self.to_dict()}
            for missing in est_class.requires - available_counts:
                raise EstimatorError(f"estimator requires {missing}")
        # select the correct estimator
        cls = options[estimator]
        return cls

    def _getattr_from_cts(self, cts: Cts) -> NormalisedCounts | None:
        """TODO: revise"""
        if isinstance(cts, CtsMix):
            for code in str(cts).split("_"):
                value = getattr(self, code)
                if value is not None:
                    break
            return value
        else:
            return getattr(self, str(cts))

<<<<<<< HEAD
    def sample(
        self: Tcorrfunc,
        *,
        estimator: str | None = None,
    ) -> Tcorrfunc:
=======
    def sample(self, config: ResamplingConfig | None = None, *, estimator: str | None = None) -> CorrData:
>>>>>>> d7a9f009
        """TODO: revise"""
        est_fun = self._check_and_select_estimator(estimator)

        required_data = {}
        required_samples = {}
        for cts in est_fun.requires:
            try:  # if pairs are None, estimator with throw error
                pairs = self._getattr_from_cts(cts).sample_patch_sum()
                required_data[str(cts)] = pairs.data
                required_samples[str(cts)] = pairs.samples
            except AttributeError as e:
                if "NoneType" not in e.args[0]:
                    raise

        optional_data = {}
        optional_samples = {}
        for cts in est_fun.optional:
            try:  # if pairs are None, estimator with throw error
                pairs = self._getattr_from_cts(cts).sample_patch_sum()
                optional_data[str(cts)] = pairs.data
                optional_samples[str(cts)] = pairs.samples
            except AttributeError as e:
                if "NoneType" not in e.args[0]:
                    raise

        data = est_fun.eval(**required_data, **optional_data)
        samples = est_fun.eval(**required_samples, **optional_samples)
        return CorrData(self.binning, data, samples)<|MERGE_RESOLUTION|>--- conflicted
+++ resolved
@@ -437,15 +437,7 @@
         else:
             return getattr(self, str(cts))
 
-<<<<<<< HEAD
-    def sample(
-        self: Tcorrfunc,
-        *,
-        estimator: str | None = None,
-    ) -> Tcorrfunc:
-=======
-    def sample(self, config: ResamplingConfig | None = None, *, estimator: str | None = None) -> CorrData:
->>>>>>> d7a9f009
+    def sample(self, *, estimator: str | None = None,) -> Tcorrfunc:
         """TODO: revise"""
         est_fun = self._check_and_select_estimator(estimator)
 

from __future__ import annotations

from abc import abstractmethod
from collections.abc import Iterable, Iterator, Sized
from functools import total_ordering
from typing import TypeVar

try:
    from typing import Type
except ImportError:
    from typing_extensions import Type

import numpy as np
from numpy.typing import ArrayLike, NDArray

__all__ = [
    "Coords3D",
    "CoordsSky",
    "Dists3D",
    "DistsSky",
]


Tarray = TypeVar("Tarray", bound="CustomNumpyArray")
Tcoord = TypeVar("Tcoord", bound="Coordinates")
Tdist = TypeVar("Tdist", bound="Distances")


def sgn(val: ArrayLike) -> ArrayLike:
    """Compute the sign of a (array of) numbers, with positive numbers and 0
    returning 1, negative number returning -1."""
    return np.where(val == 0, 1.0, np.sign(val))


<<<<<<< HEAD
class NDArrayWrapper(Iterable, Sized):
=======
class CustomNumpyArray(Iterable, Sized):
>>>>>>> c3b90870
    data: NDArray

    @property
    def __array_interface__(self) -> dict:
        return self.data.__array_interface__

    def __array__(self, dtype=None, copy=None):
        return self.data.__array__()

    def __repr__(self) -> str:
        return f"{type(self).__name__}[{len(self)}]"

    def __len__(self) -> int:
        return len(self.data)

<<<<<<< HEAD
    def __getitem__(self: Twrap, idx: ArrayLike) -> Twrap:
=======
    def __getitem__(self: Tarray, idx: ArrayLike) -> Tarray:
>>>>>>> c3b90870
        return type(self)(self.data[idx])

    def __iter__(self: Tarray) -> Iterator[Tarray]:
        for i in range(len(self)):
            yield self[i]

    def tolist(self) -> list:
        return self.data.tolist()


<<<<<<< HEAD
class Coordinates(NDArrayWrapper):
=======
class Coordinates(CustomNumpyArray):
>>>>>>> c3b90870
    def __init__(self, data: ArrayLike) -> None:
        self.data = np.atleast_2d(data).astype(np.float64, copy=False)
        if not self.data.shape[1] == self.ndim:
            raise ValueError(
                f"invalid number of coordinate dimensions, expected {self.ndim}"
            )

    @classmethod
    @abstractmethod
    def from_coords(cls: Type[Tcoord], coords: Iterable[Coordinates]) -> Tcoord:
        pass

    def __eq__(self, other: object) -> NDArray[np.bool_]:
        if type(self) is type(other):
            return self.data == other.data
        return NotImplemented

    @property
    @abstractmethod
    def ndim(self) -> int:
        pass

    @abstractmethod
    def mean(self: Tcoord) -> Tcoord:
        pass

    @abstractmethod
    def to_3d(self) -> Coords3D:
        pass

    @abstractmethod
    def to_sky(self) -> CoordsSky:
        pass

    @abstractmethod
    def distance(self, other: Coordinates) -> Dists3D | DistsSky:
        pass


class Coords3D(Coordinates):
    @classmethod
    def from_coords(cls, coords: Iterable[Coordinates]) -> Coords3D:
        data = [coord.to_3d().data for coord in coords]
        return cls(np.concatenate(data))

    @property
    def x(self) -> NDArray[np.float64]:
        return self.data[:, 0]

    @property
    def y(self) -> NDArray[np.float64]:
        return self.data[:, 1]

    @property
    def z(self) -> NDArray[np.float64]:
        return self.data[:, 2]

    @property
    def ndim(self) -> int:
        return 3

    def mean(self) -> Coords3D:
        return Coords3D(self.data.mean(axis=0))

    def to_3d(self) -> Coords3D:
        return self

    def to_sky(self) -> CoordsSky:
        radec = np.empty((len(self), 2))
        x = self.x
        y = self.y
        z = self.z

        r_d2 = np.sqrt(x * x + y * y)
        r_d3 = np.sqrt(x * x + y * y + z * z)
        x_normed = np.ones_like(x)  # fallback for zero-division, arccos(1)=0.0
        np.divide(x, r_d2, where=r_d2 > 0.0, out=x_normed)

        radec[:, 0] = np.arccos(x_normed) * sgn(y) % (2.0 * np.pi)
        radec[:, 1] = np.arcsin(self.z / r_d3)
        return CoordsSky(radec)

    def distance(self, other: Coordinates) -> Dists3D:
        diff = self.data - other.to_3d().data
        diff_sq = diff**2
        dist = np.sqrt(diff_sq.sum(axis=1))
        return Dists3D(dist)


class CoordsSky(Coordinates):
    @classmethod
    def from_coords(cls, coords: Iterable[Coordinates]) -> CoordsSky:
        data = [coord.to_sky().data for coord in coords]
        return cls(np.concatenate(data))

    @property
    def ra(self) -> NDArray[np.float64]:
        return self.data[:, 0]

    @property
    def dec(self) -> NDArray[np.float64]:
        return self.data[:, 1]

    @property
    def ndim(self) -> int:
        return 2

    def mean(self) -> CoordsSky:
        return self.to_3d().mean().to_sky()

    def to_3d(self) -> Coords3D:
        xyz = np.empty((len(self), 3))

        cos_dec = np.cos(self.dec)

        xyz[:, 0] = np.cos(self.ra) * cos_dec
        xyz[:, 1] = np.sin(self.ra) * cos_dec
        xyz[:, 2] = np.sin(self.dec)
        return Coords3D(xyz)

    def to_sky(self) -> CoordsSky:
        return self

    def distance(self, other: Coordinates) -> DistsSky:
        return self.to_3d().distance(other).to_sky()


@total_ordering
<<<<<<< HEAD
class Distances(NDArrayWrapper):
=======
class Distances(CustomNumpyArray):
>>>>>>> c3b90870
    def __init__(self, data: ArrayLike) -> None:
        self.data = np.atleast_1d(data).astype(np.float64, copy=False)

    @classmethod
    @abstractmethod
    def from_dists(cls: Type[Tcoord], dists: Iterable[Distances]) -> Tcoord:
        pass

    def __eq__(self, other: object) -> NDArray[np.bool_]:
        if type(self) is type(other):
            return self.data == other.data
        return NotImplemented

    def __lt__(self, other: object) -> NDArray[np.bool_]:
        if type(self) is type(other):
            return self.data < other.data
        return NotImplemented

    @abstractmethod
    def __add__(self: Tdist, other: object) -> Tdist:
        pass

    @abstractmethod
    def __sub__(self: Tdist, other: object) -> Tdist:
        pass

    def min(self: Tdist) -> Tdist:
        return type(self)(self.data.min())

    def max(self: Tdist) -> Tdist:
        return type(self)(self.data.max())

    @abstractmethod
    def to_3d(self) -> Dists3D:
        pass

    @abstractmethod
    def to_sky(self) -> DistsSky:
        pass


class Dists3D(Distances):
    @classmethod
    def from_dists(cls, dists: Iterable[Distances]) -> Dists3D:
        data = [dist.to_3d().data for dist in dists]
        return cls(np.concatenate(data))

    def __add__(self, other: object) -> Dists3D:
        if type(self) is type(other):
            return type(self)(self.data + other.data)
        return NotImplemented

    def __sub__(self, other: object) -> Dists3D:
        if type(self) is type(other):
            return type(self)(self.data - other.data)
        return NotImplemented

    def to_3d(self) -> Dists3D:
        return self

    def to_sky(self) -> DistsSky:
        if np.any(self.data > 2.0):
            raise ValueError("distance exceeds size of unit sphere")
        return DistsSky(2.0 * np.arcsin(self.data / 2.0))


class DistsSky(Distances):
    @classmethod
    def from_dists(cls, dists: Iterable[Distances]) -> DistsSky:
        data = [dist.to_sky().data for dist in dists]
        return cls(np.concatenate(data))

    def __add__(self, other: object) -> Dists3D:
        if type(self) is type(other):
            return (self.to_3d() + other.to_3d()).to_sky()
        return NotImplemented

    def __sub__(self, other: object) -> Dists3D:
        if type(self) is type(other):
            return (self.to_3d() - other.to_3d()).to_sky()
        return NotImplemented

    def to_3d(self) -> Dists3D:
        return Dists3D(2.0 * np.sin(self.data / 2.0))

    def to_sky(self) -> DistsSky:
        return self<|MERGE_RESOLUTION|>--- conflicted
+++ resolved
@@ -32,11 +32,7 @@
     return np.where(val == 0, 1.0, np.sign(val))
 
 
-<<<<<<< HEAD
-class NDArrayWrapper(Iterable, Sized):
-=======
 class CustomNumpyArray(Iterable, Sized):
->>>>>>> c3b90870
     data: NDArray
 
     @property
@@ -52,11 +48,7 @@
     def __len__(self) -> int:
         return len(self.data)
 
-<<<<<<< HEAD
-    def __getitem__(self: Twrap, idx: ArrayLike) -> Twrap:
-=======
     def __getitem__(self: Tarray, idx: ArrayLike) -> Tarray:
->>>>>>> c3b90870
         return type(self)(self.data[idx])
 
     def __iter__(self: Tarray) -> Iterator[Tarray]:
@@ -67,11 +59,7 @@
         return self.data.tolist()
 
 
-<<<<<<< HEAD
-class Coordinates(NDArrayWrapper):
-=======
 class Coordinates(CustomNumpyArray):
->>>>>>> c3b90870
     def __init__(self, data: ArrayLike) -> None:
         self.data = np.atleast_2d(data).astype(np.float64, copy=False)
         if not self.data.shape[1] == self.ndim:
@@ -200,11 +188,7 @@
 
 
 @total_ordering
-<<<<<<< HEAD
-class Distances(NDArrayWrapper):
-=======
 class Distances(CustomNumpyArray):
->>>>>>> c3b90870
     def __init__(self, data: ArrayLike) -> None:
         self.data = np.atleast_1d(data).astype(np.float64, copy=False)
 

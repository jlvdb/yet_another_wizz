--- conflicted
+++ resolved
@@ -305,11 +305,7 @@
         *optional_catalog: Catalog,
         progress: bool = False,
         max_workers: int | None = None,
-<<<<<<< HEAD
-        mode: str = "nn",
-=======
         count_type_info: str | None = None,
->>>>>>> 59e9ad17
     ) -> list[NormalisedCounts]:
         """
         Compute pair counts between the patches of two catalogs.
@@ -370,11 +366,7 @@
         *optional_catalog: Catalog | None,
         progress: bool = False,
         max_workers: int | None = None,
-<<<<<<< HEAD
-        mode: str = "nn",
-=======
         count_type_info: str | None = None,
->>>>>>> 59e9ad17
     ) -> list[NormalisedCounts | None]:
         """
         A version of ``count_pairs()`` which returns ``list[None]`` instead of
@@ -388,11 +380,7 @@
                 *optional_catalog,
                 progress=progress,
                 max_workers=max_workers,
-<<<<<<< HEAD
-                mode=mode,
-=======
                 count_type_info=count_type_info,
->>>>>>> 59e9ad17
             )
 
     def count_scalar_pairs(

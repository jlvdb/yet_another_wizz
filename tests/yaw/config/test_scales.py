--- conflicted
+++ resolved
@@ -48,9 +48,7 @@
         assert scales != ScalesConfig(scales.rmin[:1], scales.rmax[:1])
         assert scales != ScalesConfig(scales.rmin, scales.rmax, rweight=1.0)
         assert scales != ScalesConfig(scales.rmin, scales.rmax, rbin_num=11)
-<<<<<<< HEAD
         assert scales != 1
-=======
 
     def test_modify(self, default_scales):
         substitutes = dict(
@@ -61,5 +59,4 @@
         )
         for param, value in substitutes.items():
             conf = default_scales.modify(**{param: value})
-            assert getattr(conf, param) == value
->>>>>>> 754175a2
+            assert getattr(conf, param) == value
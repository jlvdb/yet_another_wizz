import numpy as np
import numpy.testing as npt
from pytest import fixture, raises, warns

from yaw.config.binning import BinningConfig
from yaw.config.utils import ConfigError


@fixture
def bin_edges():
    return np.array([0.1, 0.2, 0.3])


@fixture
def bin_props(bin_edges):
    props = dict(
        zmin=bin_edges.min(),
        zmax=bin_edges.max(),
        zbin_num=len(bin_edges) - 1,
        method="linear",
    )
    return props


@fixture
def manual_binning(bin_edges):
    return BinningConfig.create(zbins=bin_edges)


@fixture
def auto_binning(bin_props):
    return BinningConfig.create(**bin_props)


class TestBinningConfig:
    def test_init(self, bin_edges, manual_binning):
        npt.assert_array_equal(bin_edges, manual_binning.zbins)
        assert manual_binning.method == "manual"
        with raises(ValueError):
            BinningConfig(zbins=bin_edges[::-1])
        with raises(ConfigError):
            BinningConfig(zbins=[0.1])

    def test_pass_repr(self, manual_binning):
        str(manual_binning)

    def test_eq(self, bin_edges, bin_props, auto_binning, manual_binning):
        new_bins = bin_edges.copy()
        new_bins[-1] = 2.0
<<<<<<< HEAD
        assert ManualBinningConfig(bin_edges) == manual_binning
        assert not ManualBinningConfig(new_bins) == manual_binning
        assert manual_binning != 1
=======
        assert BinningConfig.create(zbins=bin_edges) == manual_binning
        assert not BinningConfig.create(zbins=new_bins) == manual_binning
>>>>>>> 754175a2

        assert BinningConfig.create(**bin_props) == auto_binning
        new_props = dict(
            zmin=bin_props["zmin"] + 0.001,
            zmax=bin_props["zmax"] + 0.001,
            zbin_num=bin_props["zbin_num"] + 1,
            method="comoving",
        )
        for param, value in new_props.items():
            the_props = {k: v for k, v in bin_props.items()}
            the_props[param] = value
<<<<<<< HEAD
            assert AutoBinningConfig.generate(**the_props) != auto_binning
        assert manual_binning != 1
=======
            assert not BinningConfig.create(**the_props) == auto_binning

        assert auto_binning != 1

    def test_properties(self, bin_props, auto_binning, manual_binning):
        assert manual_binning.zmin == bin_props["zmin"]
        assert manual_binning.zmax == bin_props["zmax"]
        assert manual_binning.zbin_num == bin_props["zbin_num"]
        assert manual_binning.method == "manual"
        assert manual_binning.is_manual
>>>>>>> 754175a2

        assert auto_binning.zmin == bin_props["zmin"]
        assert auto_binning.zmax == bin_props["zmax"]
        assert auto_binning.zbin_num == bin_props["zbin_num"]
        assert auto_binning.method == "linear"
        assert not auto_binning.is_manual

    def test_create_auto(self, bin_props, auto_binning):
        assert auto_binning == BinningConfig.create(**bin_props)
        the_props = {k: v for k, v in bin_props.items()}
        the_props["method"] = None
        with raises(ValueError):
            BinningConfig.create(**the_props)

    def test_create_manual(self, bin_edges, manual_binning):
        assert manual_binning == BinningConfig.create(zbins=bin_edges)

    def test_create_all_arg(self, bin_edges, bin_props, manual_binning):
        assert isinstance(
            BinningConfig.create(zbins=bin_edges, **bin_props), BinningConfig
        )

    def test_create_no_z_arg(self, bin_edges, bin_props, auto_binning):
        with raises(ConfigError):
            BinningConfig.create(zmin=0.1)
        with raises(ConfigError):
            BinningConfig.create(zmax=0.1)
        with raises(ConfigError):
            BinningConfig.create()

    def test_modify_auto(self, bin_props, auto_binning, manual_binning):
        assert auto_binning == auto_binning.modify(**bin_props)
        assert auto_binning == manual_binning.modify(**bin_props)

        for param, value in bin_props.items():
            conf = auto_binning.modify(**{param: value})
            assert getattr(conf, param) == value

        for param in ("zmin", "zmax"):
            with raises(ConfigError):
                manual_binning.modify(**{param: bin_props[param]})

<<<<<<< HEAD
def test_make_binning_config_all_arg(bin_edges, bin_props, manual_binning):
    with warns(UserWarning, match="ignored"):
        assert isinstance(
            make_binning_config(zbins=bin_edges, **bin_props), AutoBinningConfig
        )
=======
    def test_modify_manual(self, bin_edges, auto_binning, manual_binning):
        assert manual_binning == auto_binning.modify(zbins=bin_edges)
        assert manual_binning == manual_binning.modify(zbins=bin_edges)

    def test_modify_all_arg(self, bin_edges, bin_props, auto_binning, manual_binning):
        assert auto_binning.modify(zbins=bin_edges, **bin_props).is_manual
        assert manual_binning.modify(zbins=bin_edges, **bin_props).is_manual

    def test_modify_no_z_arg(self, manual_binning):
        with raises(ConfigError):
            manual_binning.modify(zmin=0.1)
        with raises(ConfigError):
            manual_binning.modify(zmax=0.1)
>>>>>>> 754175a2

    def test_to_dict(self, bin_edges, auto_binning, manual_binning):
        the_dict = manual_binning.to_dict()
        assert set(the_dict.keys()) == {"zbins", "method"}
        npt.assert_array_equal(the_dict["zbins"], bin_edges)

        the_dict = auto_binning.to_dict()
        assert set(the_dict.keys()) == {"zmin", "zmax", "zbin_num", "method"}

    def test_from_dict(self, bin_edges, bin_props, auto_binning, manual_binning):
        the_dict = dict(zbins=bin_edges)
        assert BinningConfig.from_dict(the_dict) == manual_binning

        the_dict = {key: val for key, val in bin_props.items()}
        assert BinningConfig.from_dict(the_dict) == auto_binning<|MERGE_RESOLUTION|>--- conflicted
+++ resolved
@@ -47,14 +47,8 @@
     def test_eq(self, bin_edges, bin_props, auto_binning, manual_binning):
         new_bins = bin_edges.copy()
         new_bins[-1] = 2.0
-<<<<<<< HEAD
-        assert ManualBinningConfig(bin_edges) == manual_binning
-        assert not ManualBinningConfig(new_bins) == manual_binning
-        assert manual_binning != 1
-=======
         assert BinningConfig.create(zbins=bin_edges) == manual_binning
         assert not BinningConfig.create(zbins=new_bins) == manual_binning
->>>>>>> 754175a2
 
         assert BinningConfig.create(**bin_props) == auto_binning
         new_props = dict(
@@ -66,10 +60,6 @@
         for param, value in new_props.items():
             the_props = {k: v for k, v in bin_props.items()}
             the_props[param] = value
-<<<<<<< HEAD
-            assert AutoBinningConfig.generate(**the_props) != auto_binning
-        assert manual_binning != 1
-=======
             assert not BinningConfig.create(**the_props) == auto_binning
 
         assert auto_binning != 1
@@ -80,7 +70,6 @@
         assert manual_binning.zbin_num == bin_props["zbin_num"]
         assert manual_binning.method == "manual"
         assert manual_binning.is_manual
->>>>>>> 754175a2
 
         assert auto_binning.zmin == bin_props["zmin"]
         assert auto_binning.zmax == bin_props["zmax"]
@@ -123,13 +112,6 @@
             with raises(ConfigError):
                 manual_binning.modify(**{param: bin_props[param]})
 
-<<<<<<< HEAD
-def test_make_binning_config_all_arg(bin_edges, bin_props, manual_binning):
-    with warns(UserWarning, match="ignored"):
-        assert isinstance(
-            make_binning_config(zbins=bin_edges, **bin_props), AutoBinningConfig
-        )
-=======
     def test_modify_manual(self, bin_edges, auto_binning, manual_binning):
         assert manual_binning == auto_binning.modify(zbins=bin_edges)
         assert manual_binning == manual_binning.modify(zbins=bin_edges)
@@ -143,7 +125,6 @@
             manual_binning.modify(zmin=0.1)
         with raises(ConfigError):
             manual_binning.modify(zmax=0.1)
->>>>>>> 754175a2
 
     def test_to_dict(self, bin_edges, auto_binning, manual_binning):
         the_dict = manual_binning.to_dict()
